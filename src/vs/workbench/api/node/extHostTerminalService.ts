--- conflicted
+++ resolved
@@ -21,16 +21,7 @@
 		this._name = name;
 		this._shellPath = shellPath;
 		this._proxy = proxy;
-<<<<<<< HEAD
-		this._id = this._proxy.$createTerminal(name);
-=======
-		this._proxy.$createTerminal(name, shellPath).then((terminalId) => {
-			this._id = terminalId;
-			this._queuedRequests.forEach((r) => {
-				r.run(this._proxy, this._id);
-			});
-		});
->>>>>>> c0c4029d
+		this._id = this._proxy.$createTerminal(name, shellPath);
 	}
 
 	public get name(): string {
